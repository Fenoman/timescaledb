option(CODECOVERAGE "Enable fuzzing of compression using Libfuzzer" OFF)

if(COMPRESSION_FUZZING)
  add_compile_definitions(TS_COMPRESSION_FUZZING=1)
endif()

<<<<<<< HEAD
# Check whether the UMASH hashing can be supported. We use it for vectorized
# grouping.
check_c_compiler_flag(-mpclmul CC_PCLMUL)
if(CC_PCLMUL)
  add_compile_options(-mpclmul)
  # For the "C source compiles" check below, it doesn't use the global
  # compilation flags.
  set(CMAKE_REQUIRED_FLAGS -mpclmul)
endif()

set(CMAKE_TRY_COMPILE_TARGET_TYPE STATIC_LIBRARY)
check_c_source_compiles(
  "
#if !defined(__PCLMUL__) && !defined(__ARM_FEATURE_CRYPTO) \
    && !(defined(__aarch64__) || defined(__x86_64__))
#error Unsupported platform for UMASH
#endif
"
  UMASH_SUPPORTED)
unset(CMAKE_REQUIRED_FLAGS)
unset(CMAKE_TRY_COMPILE_TARGET_TYPE)
=======
# We use the UMASH library for hashing in vectorized grouping. If it was not
# explicitly disabled already, detect if we can compile it on this platform.
if((NOT DEFINED USE_UMASH) OR USE_UMASH)
  # Check whether we can enable the pclmul instruction required for the UMASH
  # hashing on amd64. Shouldn't be done if the user has manually specified the
  # target architecture, no idea how to detect this, but at least we shouldn't
  # do this when cross-compiling.
  if(NOT CMAKE_CROSSCOMPILING)
    check_c_compiler_flag(-mpclmul CC_PCLMUL)
    if(CC_PCLMUL)
      add_compile_options(-mpclmul)
      # The "C source compiles" check below doesn't use the global compilation
      # flags, so we have to modify its flags separately.
      set(CMAKE_REQUIRED_FLAGS -mpclmul)
    endif()
  endif()

  set(CMAKE_REQUIRED_FLAGS
      "${CMAKE_REQUIRED_FLAGS} -Werror=implicit-function-declaration")
  check_c_source_compiles(
    "
#if defined(__PCLMUL__)
#include <stdint.h>
#include <immintrin.h>
/*
 * For some reason, this doesn't compile on our i386 CI, but I also can't detect
 * it using the standard condition of defined(__x86_64__) && !defined(__ILP32__),
 * as described at https://wiki.debian.org/X32Port .
 */
static void test() { (void) _mm_cvtsi64_si128((uint64_t) 0); }
#elif defined(__ARM_FEATURE_CRYPTO)
/* OK */
#else
#error Unsupported platform for UMASH
#endif
void main(void) {};
"
    UMASH_SUPPORTED)
  unset(CMAKE_REQUIRED_FLAGS)
else()
  set(UMASH_SUPPORTED OFF)
endif()
>>>>>>> 1529ed9f

option(USE_UMASH
       "Use the UMASH hash for string and multi-column vectorized grouping"
       ${UMASH_SUPPORTED})

if(USE_UMASH)
<<<<<<< HEAD
=======
  if(NOT UMASH_SUPPORTED)
    message(
      FATAL_ERROR
        "UMASH use is requested, but it is not supported in the current configuration"
    )
  endif()
>>>>>>> 1529ed9f
  add_compile_definitions(TS_USE_UMASH)
endif()

# Add the subdirectories
add_subdirectory(test)
add_subdirectory(src)<|MERGE_RESOLUTION|>--- conflicted
+++ resolved
@@ -4,29 +4,6 @@
   add_compile_definitions(TS_COMPRESSION_FUZZING=1)
 endif()
 
-<<<<<<< HEAD
-# Check whether the UMASH hashing can be supported. We use it for vectorized
-# grouping.
-check_c_compiler_flag(-mpclmul CC_PCLMUL)
-if(CC_PCLMUL)
-  add_compile_options(-mpclmul)
-  # For the "C source compiles" check below, it doesn't use the global
-  # compilation flags.
-  set(CMAKE_REQUIRED_FLAGS -mpclmul)
-endif()
-
-set(CMAKE_TRY_COMPILE_TARGET_TYPE STATIC_LIBRARY)
-check_c_source_compiles(
-  "
-#if !defined(__PCLMUL__) && !defined(__ARM_FEATURE_CRYPTO) \
-    && !(defined(__aarch64__) || defined(__x86_64__))
-#error Unsupported platform for UMASH
-#endif
-"
-  UMASH_SUPPORTED)
-unset(CMAKE_REQUIRED_FLAGS)
-unset(CMAKE_TRY_COMPILE_TARGET_TYPE)
-=======
 # We use the UMASH library for hashing in vectorized grouping. If it was not
 # explicitly disabled already, detect if we can compile it on this platform.
 if((NOT DEFINED USE_UMASH) OR USE_UMASH)
@@ -69,22 +46,18 @@
 else()
   set(UMASH_SUPPORTED OFF)
 endif()
->>>>>>> 1529ed9f
 
 option(USE_UMASH
        "Use the UMASH hash for string and multi-column vectorized grouping"
        ${UMASH_SUPPORTED})
 
 if(USE_UMASH)
-<<<<<<< HEAD
-=======
   if(NOT UMASH_SUPPORTED)
     message(
       FATAL_ERROR
         "UMASH use is requested, but it is not supported in the current configuration"
     )
   endif()
->>>>>>> 1529ed9f
   add_compile_definitions(TS_USE_UMASH)
 endif()
 
