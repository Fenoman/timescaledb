/*
 * This file and its contents are licensed under the Timescale License.
 * Please see the included NOTICE for copyright information and
 * LICENSE-TIMESCALE for a copy of the license.
 */

#include <postgres.h>

#include <commands/explain.h>
#include <executor/executor.h>
#include <nodes/extensible.h>
#include <nodes/makefuncs.h>
#include <nodes/nodeFuncs.h>
#include <utils/fmgroids.h>

#include "plan.h"

#include "exec.h"
#include "import/list.h"
#include "nodes/decompress_chunk/planner.h"
#include "nodes/decompress_chunk/vector_quals.h"
#include "nodes/vector_agg.h"
#include "utils.h"

static struct CustomScanMethods scan_methods = { .CustomName = VECTOR_AGG_NODE_NAME,
												 .CreateCustomScanState = vector_agg_state_create };

void
_vector_agg_init(void)
{
	TryRegisterCustomScanMethods(&scan_methods);
}

/*
 * Build an output targetlist for a custom node that just references all the
 * custom scan targetlist entries.
 */
static inline List *
build_trivial_custom_output_targetlist(List *scan_targetlist)
{
	List *result = NIL;

	ListCell *lc;
	foreach (lc, scan_targetlist)
	{
		TargetEntry *scan_entry = (TargetEntry *) lfirst(lc);

		Var *var = makeVar(INDEX_VAR,
						   scan_entry->resno,
						   exprType((Node *) scan_entry->expr),
						   exprTypmod((Node *) scan_entry->expr),
						   exprCollation((Node *) scan_entry->expr),
						   /* varlevelsup = */ 0);

		TargetEntry *output_entry = makeTargetEntry((Expr *) var,
													scan_entry->resno,
													scan_entry->resname,
													scan_entry->resjunk);

		result = lappend(result, output_entry);
	}

	return result;
}

static Node *
resolve_outer_special_vars_mutator(Node *node, void *context)
{
	if (node == NULL)
	{
		return NULL;
	}

	if (!IsA(node, Var))
	{
		return expression_tree_mutator(node, resolve_outer_special_vars_mutator, context);
	}

	Var *var = castNode(Var, node);
	CustomScan *custom = castNode(CustomScan, context);
	if ((Index) var->varno == (Index) custom->scan.scanrelid)
	{
		/*
		 * This is already the uncompressed chunk var. We can see it referenced
		 * by expressions in the output targetlist of DecompressChunk node.
		 */
		return (Node *) copyObject(var);
	}

	if (var->varno == OUTER_VAR)
	{
		/*
		 * Reference into the output targetlist of the DecompressChunk node.
		 */
		TargetEntry *decompress_chunk_tentry =
			castNode(TargetEntry, list_nth(custom->scan.plan.targetlist, var->varattno - 1));

		return resolve_outer_special_vars_mutator((Node *) decompress_chunk_tentry->expr, context);
	}

	if (var->varno == INDEX_VAR)
	{
		/*
		 * This is a reference into the custom scan targetlist, we have to resolve
		 * it as well.
		 */
		var = castNode(Var,
					   castNode(TargetEntry, list_nth(custom->custom_scan_tlist, var->varattno - 1))
						   ->expr);
		Assert(var->varno > 0);

		return (Node *) copyObject(var);
	}

	Ensure(false, "encountered unexpected varno %d as an aggregate argument", var->varno);
	return node;
}

/*
 * Resolve the OUTER_VAR special variables, that are used in the output
 * targetlists of aggregation nodes, replacing them with the uncompressed chunk
 * variables.
 */
static List *
resolve_outer_special_vars(List *agg_tlist, CustomScan *custom)
{
	return castNode(List, resolve_outer_special_vars_mutator((Node *) agg_tlist, custom));
}

/*
 * Create a vectorized aggregation node to replace the given partial aggregation
 * node.
 */
static Plan *
vector_agg_plan_create(Agg *agg, CustomScan *decompress_chunk, List *resolved_targetlist,
					   VectorAggGroupingType grouping_type)
{
	CustomScan *vector_agg = (CustomScan *) makeNode(CustomScan);
	vector_agg->custom_plans = list_make1(decompress_chunk);
	vector_agg->methods = &scan_methods;

	vector_agg->custom_scan_tlist = resolved_targetlist;

	/*
	 * Note that this is being called from the post-planning hook, and therefore
	 * after set_plan_refs(). The meaning of output targetlists is different from
	 * the previous planning stages, and they contain special varnos referencing
	 * the scan targetlists.
	 */
	vector_agg->scan.plan.targetlist =
		build_trivial_custom_output_targetlist(vector_agg->custom_scan_tlist);

	/*
	 * Copy the costs from the normal aggregation node, so that they show up in
	 * the EXPLAIN output. They are not used for any other purposes, because
	 * this hook is called after the planning is finished.
	 */
	vector_agg->scan.plan.plan_rows = agg->plan.plan_rows;
	vector_agg->scan.plan.plan_width = agg->plan.plan_width;
	vector_agg->scan.plan.startup_cost = agg->plan.startup_cost;
	vector_agg->scan.plan.total_cost = agg->plan.total_cost;

	vector_agg->scan.plan.parallel_aware = false;
	vector_agg->scan.plan.parallel_safe = decompress_chunk->scan.plan.parallel_safe;
	vector_agg->scan.plan.async_capable = false;

	vector_agg->scan.plan.plan_node_id = agg->plan.plan_node_id;

	Assert(agg->plan.qual == NIL);

	vector_agg->scan.plan.initPlan = agg->plan.initPlan;

	vector_agg->scan.plan.extParam = bms_copy(agg->plan.extParam);
	vector_agg->scan.plan.allParam = bms_copy(agg->plan.allParam);

	vector_agg->custom_private = ts_new_list(T_List, VASI_Count);
	lfirst(list_nth_cell(vector_agg->custom_private, VASI_GroupingType)) =
		makeInteger(grouping_type);

	return (Plan *) vector_agg;
}

/*
 * Map the custom scan attribute number to the uncompressed chunk attribute
 * number.
 */
static int
custom_scan_to_uncompressed_chunk_attno(List *custom_scan_tlist, int custom_scan_attno)
{
	if (custom_scan_tlist == NIL)
	{
		return custom_scan_attno;
	}

	Var *var =
		castNode(Var,
				 castNode(TargetEntry,
						  list_nth(custom_scan_tlist, AttrNumberGetAttrOffset(custom_scan_attno)))
					 ->expr);
	return var->varattno;
}

/*
 * Whether the given compressed column index corresponds to a vector variable.
 */
static bool
is_vector_compressed_column(CustomScan *custom, int compressed_column_index, bool *out_is_segmentby)
{
	List *bulk_decompression_column = list_nth(custom->custom_private, DCP_BulkDecompressionColumn);
	const bool bulk_decompression_enabled_for_column =
		list_nth_int(bulk_decompression_column, compressed_column_index);

	/*
	 * Bulk decompression can be disabled for all columns in the DecompressChunk
	 * node settings, we can't do vectorized aggregation for compressed columns
	 * in that case. For segmentby columns it's still possible.
	 */
	List *settings = linitial(custom->custom_private);
	const bool bulk_decompression_enabled_globally =
		list_nth_int(settings, DCS_EnableBulkDecompression);

	/*
	 * Check if this column is a segmentby.
	 */
	List *is_segmentby_column = list_nth(custom->custom_private, DCP_IsSegmentbyColumn);
	const bool is_segmentby = list_nth_int(is_segmentby_column, compressed_column_index);
	if (out_is_segmentby)
	{
		*out_is_segmentby = is_segmentby;
	}

	/*
	 * We support vectorized aggregation either for segmentby columns or for
	 * columns with bulk decompression enabled.
	 */
	if (!is_segmentby &&
		!(bulk_decompression_enabled_for_column && bulk_decompression_enabled_globally))
	{
		/* Vectorized aggregation not possible for this particular column. */
		return false;
	}

	return true;
}

/*
 * Whether the expression can be used for vectorized processing: must be a Var
 * that refers to either a bulk-decompressed or a segmentby column.
 */
static bool
is_vector_var(CustomScan *custom, Expr *expr, bool *out_is_segmentby)
{
	if (!IsA(expr, Var))
	{
		/* Can aggregate only a bare decompressed column, not an expression. */
		return false;
	}

	Var *decompressed_var = castNode(Var, expr);

	/*
	 * This must be called after resolve_outer_special_vars(), so we should only
	 * see the uncompressed chunk variables here.
	 */
	Ensure((Index) decompressed_var->varno == (Index) custom->scan.scanrelid,
		   "expected scan varno %d got %d",
		   custom->scan.scanrelid,
		   decompressed_var->varno);

	if (decompressed_var->varattno <= 0)
	{
		/* Can't work with special attributes like tableoid. */
		if (out_is_segmentby)
		{
			*out_is_segmentby = false;
		}
		return false;
	}

	/*
	 * Now, we have to translate the decompressed varno into the compressed
	 * column index, to check if the column supports bulk decompression.
	 */
	List *decompression_map = list_nth(custom->custom_private, DCP_DecompressionMap);
	int compressed_column_index = 0;
	for (; compressed_column_index < list_length(decompression_map); compressed_column_index++)
	{
		const int custom_scan_attno = list_nth_int(decompression_map, compressed_column_index);
		if (custom_scan_attno <= 0)
		{
			continue;
		}

		const int uncompressed_chunk_attno =
			custom_scan_to_uncompressed_chunk_attno(custom->custom_scan_tlist, custom_scan_attno);

		if (uncompressed_chunk_attno == decompressed_var->varattno)
		{
			break;
		}
	}
	Ensure(compressed_column_index < list_length(decompression_map), "compressed column not found");
	return is_vector_compressed_column(custom, compressed_column_index, out_is_segmentby);
}

/*
 * Build supplementary info to determine whether we can vectorize the
 * aggregate FILTER clauses.
 */
static VectorQualInfo
build_aggfilter_vector_qual_info(CustomScan *custom)
{
	VectorQualInfo vqi = { .rti = custom->scan.scanrelid };

	/*
	 * Now, we have to translate the decompressed varno into the compressed
	 * column index, to check if the column supports bulk decompression.
	 */
	List *decompression_map = list_nth(custom->custom_private, DCP_DecompressionMap);

	/*
	 * There's no easy way to determine maximum attribute number for uncompressed
	 * chunk at this stage, so we'll have to go through all the compressed columns
	 * for this.
	 */
	int maxattno = 0;
	for (int compressed_column_index = 0; compressed_column_index < list_length(decompression_map);
		 compressed_column_index++)
	{
		const int custom_scan_attno = list_nth_int(decompression_map, compressed_column_index);
		if (custom_scan_attno <= 0)
		{
			continue;
		}

		const int uncompressed_chunk_attno =
			custom_scan_to_uncompressed_chunk_attno(custom->custom_scan_tlist, custom_scan_attno);

		if (uncompressed_chunk_attno > maxattno)
		{
			maxattno = uncompressed_chunk_attno;
		}
	}

	vqi.vector_attrs = (bool *) palloc0(sizeof(bool) * (maxattno + 1));

	for (int compressed_column_index = 0; compressed_column_index < list_length(decompression_map);
		 compressed_column_index++)
	{
		const int custom_scan_attno = list_nth_int(decompression_map, compressed_column_index);
		if (custom_scan_attno <= 0)
		{
			continue;
		}

		const int uncompressed_chunk_attno =
			custom_scan_to_uncompressed_chunk_attno(custom->custom_scan_tlist, custom_scan_attno);

		vqi.vector_attrs[uncompressed_chunk_attno] =
			is_vector_compressed_column(custom, compressed_column_index, NULL);
	}

	return vqi;
}

/*
 * Whether we can vectorize this particular aggregate.
 */
static bool
can_vectorize_aggref(Aggref *aggref, CustomScan *custom, VectorQualInfo *vqi)
{
	if (aggref->aggdirectargs != NIL)
	{
		/* Can't process ordered-set aggregates with direct arguments. */
		return false;
	}

	if (aggref->aggorder != NIL)
	{
		/* Can't process aggregates with an ORDER BY clause. */
		return false;
	}

	if (aggref->aggdistinct != NIL)
	{
		/* Can't process aggregates with DISTINCT clause. */
		return false;
	}

	if (aggref->aggfilter != NULL)
	{
		/* Can process aggregates with filter clause if it's vectorizable. */
		Node *aggfilter_vectorized = vector_qual_make((Node *) aggref->aggfilter, vqi);
		if (aggfilter_vectorized == NULL)
		{
			return false;
		}
		aggref->aggfilter = (Expr *) aggfilter_vectorized;
	}

	if (get_vector_aggregate(aggref->aggfnoid) == NULL)
	{
		/*
		 * We don't have a vectorized implementation for this particular
		 * aggregate function.
		 */
		return false;
	}

	if (aggref->args == NIL)
	{
		/* This must be count(*), we can vectorize it. */
		return true;
	}

	/* The function must have one argument, check it. */
	Assert(list_length(aggref->args) == 1);
	TargetEntry *argument = castNode(TargetEntry, linitial(aggref->args));
	if (!is_vector_var(custom, argument->expr, NULL))
	{
		return false;
	}

	return true;
}

/*
 * What vectorized grouping strategy we can use for the given grouping columns.
 */
static VectorAggGroupingType
get_vectorized_grouping_type(Agg *agg, CustomScan *custom, List *resolved_targetlist)
{
	/*
	 * The Agg->numCols value can be less than the number of the non-aggregated
	 * vars in the aggregated targetlist, if some of them are equated to a
	 * constant. This behavior started with PG 16. This case is not very
	 * important, so we treat all non-aggregated columns as grouping columns to
	 * keep the vectorized aggregation node simple.
	 */
	int num_grouping_columns = 0;
	bool all_segmentby = true;
	Var *single_grouping_var = NULL;

	ListCell *lc;
	foreach (lc, resolved_targetlist)
	{
		TargetEntry *target_entry = lfirst_node(TargetEntry, lc);
		if (IsA(target_entry->expr, Aggref))
		{
			continue;
		}

		if (!IsA(target_entry->expr, Var))
		{
			/*
			 * We shouldn't see anything except Vars or Aggrefs in the
			 * aggregated targetlists. Just say it's not vectorizable, because
			 * here we are working with arbitrary plans that we don't control.
			 */
			return VAGT_Invalid;
		}

		num_grouping_columns++;

		Var *var = castNode(Var, target_entry->expr);
		bool is_segmentby;
		if (!is_vector_var(custom, (Expr *) var, &is_segmentby))
		{
			return VAGT_Invalid;
		}

		all_segmentby &= is_segmentby;

		/*
		 * If we have a single grouping column, record it for the additional
		 * checks later.
		 */
		if (num_grouping_columns == 1)
		{
			single_grouping_var = var;
		}
		else
		{
			single_grouping_var = NULL;
		}
	}

	Assert(num_grouping_columns == 1 || single_grouping_var == NULL);
	Assert(num_grouping_columns >= agg->numCols);

	/*
	 * We support vectorized aggregation without grouping.
	 */
	if (num_grouping_columns == 0)
	{
		return VAGT_Batch;
	}

	/*
	 * We support grouping by any number of columns if all of them are segmentby.
	 */
	if (all_segmentby)
	{
		return VAGT_Batch;
	}

	/*
	 * We support hashed vectorized grouping by one fixed-size by-value
	 * compressed column.
	 * We can use our hash table for GroupAggregate as well, because it preserves
	 * the input order of the keys.
	 * FIXME write a test for that.
	 * FIXME rewrite to use num_grouping_columns
	 */
	if (true || agg->numCols == 1)
	{
<<<<<<< HEAD
		bool have_wrong_type = false;
		for (int i = 0; i < agg->numCols; i++)
		{
			int offset = AttrNumberGetAttrOffset(agg->grpColIdx[i]);
			TargetEntry *entry = list_nth_node(TargetEntry, resolved_targetlist, offset);

			bool is_segmentby = false;
			if (!is_vector_var(custom, entry->expr, &is_segmentby))
			{
				have_wrong_type = true;
				break;
			}
			Var *var = castNode(Var, entry->expr);
			int16 typlen;
			bool typbyval;
			get_typlenbyval(var->vartype, &typlen, &typbyval);
			if (!((typbyval && typlen > 0 && (size_t) typlen <= sizeof(Datum)) ||
				  (var->vartype == TEXTOID)))
			{
				have_wrong_type = true;
				break;
			}
		}
		if (!have_wrong_type)
=======
		int16 typlen;
		bool typbyval;
		get_typlenbyval(single_grouping_var->vartype, &typlen, &typbyval);
		if (typbyval)
>>>>>>> 10e66adc
		{
			switch (typlen)
			{
				case 2:
					return VAGT_HashSingleFixed2;
				case 4:
					return VAGT_HashSingleFixed4;
				case 8:
					return VAGT_HashSingleFixed8;
				default:
					Ensure(false, "invalid fixed size %d of a vector type", typlen);
					break;
			}
		}
	}

	return VAGT_Invalid;
}

/*
 * Check if we have a vectorized aggregation node and the usual Postgres
 * aggregation node in the plan tree. This is used for testing.
 */
bool
has_vector_agg_node(Plan *plan, bool *has_normal_agg)
{
	if (IsA(plan, Agg))
	{
		*has_normal_agg = true;
	}

	if (plan->lefttree && has_vector_agg_node(plan->lefttree, has_normal_agg))
	{
		return true;
	}

	if (plan->righttree && has_vector_agg_node(plan->righttree, has_normal_agg))
	{
		return true;
	}

	CustomScan *custom = NULL;
	List *append_plans = NIL;
	if (IsA(plan, Append))
	{
		append_plans = castNode(Append, plan)->appendplans;
	}
	if (IsA(plan, MergeAppend))
	{
		append_plans = castNode(MergeAppend, plan)->mergeplans;
	}
	else if (IsA(plan, CustomScan))
	{
		custom = castNode(CustomScan, plan);
		if (strcmp("ChunkAppend", custom->methods->CustomName) == 0)
		{
			append_plans = custom->custom_plans;
		}
	}
	else if (IsA(plan, SubqueryScan))
	{
		SubqueryScan *subquery = castNode(SubqueryScan, plan);
		append_plans = list_make1(subquery->subplan);
	}

	if (append_plans)
	{
		ListCell *lc;
		foreach (lc, append_plans)
		{
			if (has_vector_agg_node(lfirst(lc), has_normal_agg))
			{
				return true;
			}
		}
		return false;
	}

	if (custom == NULL)
	{
		return false;
	}

	if (strcmp(VECTOR_AGG_NODE_NAME, custom->methods->CustomName) == 0)
	{
		return true;
	}

	return false;
}

/*
 * Where possible, replace the partial aggregation plan nodes with our own
 * vectorized aggregation node. The replacement is done in-place.
 */
Plan *
try_insert_vector_agg_node(Plan *plan)
{
	if (plan->lefttree)
	{
		plan->lefttree = try_insert_vector_agg_node(plan->lefttree);
	}

	if (plan->righttree)
	{
		plan->righttree = try_insert_vector_agg_node(plan->righttree);
	}

	List *append_plans = NIL;
	if (IsA(plan, Append))
	{
		append_plans = castNode(Append, plan)->appendplans;
	}
	else if (IsA(plan, MergeAppend))
	{
		append_plans = castNode(MergeAppend, plan)->mergeplans;
	}
	else if (IsA(plan, CustomScan))
	{
		CustomScan *custom = castNode(CustomScan, plan);
		if (strcmp("ChunkAppend", custom->methods->CustomName) == 0)
		{
			append_plans = custom->custom_plans;
		}
	}
	else if (IsA(plan, SubqueryScan))
	{
		SubqueryScan *subquery = castNode(SubqueryScan, plan);
		append_plans = list_make1(subquery->subplan);
	}

	if (append_plans)
	{
		ListCell *lc;
		foreach (lc, append_plans)
		{
			lfirst(lc) = try_insert_vector_agg_node(lfirst(lc));
		}
		return plan;
	}

	if (plan->type != T_Agg)
	{
		return plan;
	}

	Agg *agg = castNode(Agg, plan);

	if (agg->aggsplit != AGGSPLIT_INITIAL_SERIAL)
	{
		/* Can only vectorize partial aggregation node. */
		return plan;
	}

	if (agg->groupingSets != NIL)
	{
		/* No GROUPING SETS support. */
		return plan;
	}

	if (agg->plan.qual != NIL)
	{
		/*
		 * No HAVING support. Probably we can't have it in this node in any case,
		 * because we only replace the partial aggregation nodes which can't
		 * check the HAVING clause.
		 */
		return plan;
	}

	if (agg->plan.lefttree == NULL)
	{
		/*
		 * Not sure what this would mean, but check for it just to be on the
		 * safe side because we can effectively see any possible plan here.
		 */
		return plan;
	}

	if (!IsA(agg->plan.lefttree, CustomScan))
	{
		/*
		 * Should have a Custom Scan under aggregation.
		 */
		return plan;
	}

	CustomScan *custom = castNode(CustomScan, agg->plan.lefttree);
	if (strcmp(custom->methods->CustomName, "DecompressChunk") != 0)
	{
		/*
		 * It should be our DecompressChunk node.
		 */
		return plan;
	}

	if (custom->scan.plan.qual != NIL)
	{
		/* Can't do vectorized aggregation if we have Postgres quals. */
		return plan;
	}

	/*
	 * To make it easier to examine the variables participating in the aggregation,
	 * the subsequent checks are performed on the aggregated targetlist with
	 * all variables resolved to uncompressed chunk variables.
	 */
	List *resolved_targetlist = resolve_outer_special_vars(agg->plan.targetlist, custom);

	const VectorAggGroupingType grouping_type =
		get_vectorized_grouping_type(agg, custom, resolved_targetlist);
	if (grouping_type == VAGT_Invalid)
	{
		/* The grouping is not vectorizable. */
		return plan;
	}

	/*
	 * Build supplementary info to determine whether we can vectorize the
	 * aggregate FILTER clauses.
	 */
	VectorQualInfo vqi = build_aggfilter_vector_qual_info(custom);

	/* Now check the output targetlist. */
	ListCell *lc;
	foreach (lc, resolved_targetlist)
	{
		TargetEntry *target_entry = lfirst_node(TargetEntry, lc);
		if (IsA(target_entry->expr, Aggref))
		{
			Aggref *aggref = castNode(Aggref, target_entry->expr);
			if (!can_vectorize_aggref(aggref, custom, &vqi))
			{
				/* Aggregate function not vectorizable. */
				return plan;
			}
		}
		else if (IsA(target_entry->expr, Var))
		{
			if (!is_vector_var(custom, target_entry->expr, NULL))
			{
				/* Variable not vectorizable. */
				return plan;
			}
		}
		else
		{
			/*
			 * Sometimes the plan can require this node to perform a projection,
			 * e.g. we can see a nested loop param in its output targetlist. We
			 * can't handle this case currently.
			 */
			return plan;
		}
	}

	/*
	 * Finally, all requirements are satisfied and we can vectorize this partial
	 * aggregation node.
	 */
	return vector_agg_plan_create(agg, custom, resolved_targetlist, grouping_type);
}<|MERGE_RESOLUTION|>--- conflicted
+++ resolved
@@ -512,39 +512,12 @@
 	 * FIXME write a test for that.
 	 * FIXME rewrite to use num_grouping_columns
 	 */
-	if (true || agg->numCols == 1)
-	{
-<<<<<<< HEAD
-		bool have_wrong_type = false;
-		for (int i = 0; i < agg->numCols; i++)
-		{
-			int offset = AttrNumberGetAttrOffset(agg->grpColIdx[i]);
-			TargetEntry *entry = list_nth_node(TargetEntry, resolved_targetlist, offset);
-
-			bool is_segmentby = false;
-			if (!is_vector_var(custom, entry->expr, &is_segmentby))
-			{
-				have_wrong_type = true;
-				break;
-			}
-			Var *var = castNode(Var, entry->expr);
-			int16 typlen;
-			bool typbyval;
-			get_typlenbyval(var->vartype, &typlen, &typbyval);
-			if (!((typbyval && typlen > 0 && (size_t) typlen <= sizeof(Datum)) ||
-				  (var->vartype == TEXTOID)))
-			{
-				have_wrong_type = true;
-				break;
-			}
-		}
-		if (!have_wrong_type)
-=======
+	if (num_grouping_columns == 1)
+	{
 		int16 typlen;
 		bool typbyval;
 		get_typlenbyval(single_grouping_var->vartype, &typlen, &typbyval);
 		if (typbyval)
->>>>>>> 10e66adc
 		{
 			switch (typlen)
 			{
@@ -559,9 +532,19 @@
 					break;
 			}
 		}
-	}
-
-	return VAGT_Invalid;
+		else
+		{
+			Ensure(single_grouping_var->vartype == TEXTOID,
+				   "invalid vector type %d for grouping",
+				   single_grouping_var->vartype);
+			return VAGT_HashSingleText;
+		}
+	}
+
+	/*
+	 * Use hashing of serialized keys when we have many grouping columns.
+	 */
+	return VAGT_HashSerialized;
 }
 
 /*
