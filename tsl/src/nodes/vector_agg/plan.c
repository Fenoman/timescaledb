--- conflicted
+++ resolved
@@ -177,11 +177,7 @@
 		grouping_child_output_offsets =
 			lappend_int(grouping_child_output_offsets, AttrNumberGetAttrOffset(agg->grpColIdx[i]));
 	}
-<<<<<<< HEAD
 	vector_agg->custom_private = list_make1(grouping_child_output_offsets);
-=======
-	vector_agg->custom_private = list_make1(grouping_col_offsets);
->>>>>>> e71a0154
 
 	return (Plan *) vector_agg;
 }
@@ -369,9 +365,6 @@
 		return true;
 	}
 
-	/* FIXME */
-	List *aggregated_tlist_resolved = resolved_targetlist;
-
 	/*
 	 * We support hashed vectorized grouping by one fixed-size by-value
 	 * compressed column.
@@ -385,7 +378,7 @@
 		for (int i = 0; i < agg->numCols; i++)
 		{
 			int offset = AttrNumberGetAttrOffset(agg->grpColIdx[i]);
-			TargetEntry *entry = list_nth(aggregated_tlist_resolved, offset);
+			TargetEntry *entry = list_nth_node(TargetEntry, resolved_targetlist, offset);
 
 			bool is_segmentby = false;
 			if (!is_vector_var(custom, entry->expr, &is_segmentby))
@@ -416,11 +409,7 @@
 	for (int i = 0; i < agg->numCols; i++)
 	{
 		int offset = AttrNumberGetAttrOffset(agg->grpColIdx[i]);
-<<<<<<< HEAD
-		TargetEntry *entry = list_nth(aggregated_tlist_resolved, offset);
-=======
 		TargetEntry *entry = list_nth_node(TargetEntry, resolved_targetlist, offset);
->>>>>>> e71a0154
 
 		bool is_segmentby = false;
 		if (!is_vector_var(custom, entry->expr, &is_segmentby))
@@ -615,7 +604,6 @@
 		return plan;
 	}
 
-<<<<<<< HEAD
 	// VectorQualInfo vqi = { .rti = OUTER_VAR };
 	VectorQualInfo vqi = { .rti = custom->scan.scanrelid };
 
@@ -676,23 +664,9 @@
 
 		const int custom_scan_attno = list_nth_int(decompression_map, compressed_column_index);
 		if (custom_scan_attno <= 0)
-=======
-	/* Now check the output targetlist. */
-	ListCell *lc;
-	foreach (lc, resolved_targetlist)
-	{
-		TargetEntry *target_entry = castNode(TargetEntry, lfirst(lc));
-		if (IsA(target_entry->expr, Aggref))
->>>>>>> e71a0154
-		{
-			Aggref *aggref = castNode(Aggref, target_entry->expr);
-			if (!can_vectorize_aggref(aggref, custom))
-			{
-				/* Aggregate function not vectorizable. */
-				return plan;
-			}
-		}
-<<<<<<< HEAD
+		{
+			continue;
+		}
 
 		int uncompressed_chunk_attno = 0;
 		if (custom->custom_scan_tlist == NIL)
@@ -744,8 +718,6 @@
 				return plan;
 			}
 		}
-=======
->>>>>>> e71a0154
 		else if (IsA(target_entry->expr, Var))
 		{
 			if (!is_vector_var(custom, target_entry->expr, NULL))
