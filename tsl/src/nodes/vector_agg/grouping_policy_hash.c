/*
 * This file and its contents are licensed under the Timescale License.
 * Please see the included NOTICE for copyright information and
 * LICENSE-TIMESCALE for a copy of the license.
 */

/*
 * This grouping policy groups the rows using a hash table. Currently it only
 * supports a single fixed-size by-value compressed column that fits into a Datum.
 */

#include <postgres.h>

#include <access/attnum.h>
#include <access/tupdesc.h>
#include <executor/tuptable.h>
#include <nodes/pg_list.h>

#include "grouping_policy.h"

#include "nodes/vector_agg/exec.h"
#include "nodes/vector_agg/vector_slot.h"

#include "grouping_policy_hash.h"

#ifdef USE_FLOAT8_BYVAL
#define DEBUG_LOG(MSG, ...) elog(DEBUG3, MSG, __VA_ARGS__)
#else
/*
 * On 32-bit platforms we'd have to use the cross-platform int width printf
 * specifiers which are really unreadable.
 */
#define DEBUG_LOG(...)
#endif

extern HashingStrategy single_fixed_2_strategy;
extern HashingStrategy single_fixed_4_strategy;
extern HashingStrategy single_fixed_8_strategy;
#ifdef TS_USE_UMASH
extern HashingStrategy single_text_strategy;
extern HashingStrategy serialized_strategy;
#endif

static const GroupingPolicy grouping_policy_hash_functions;

GroupingPolicy *
create_grouping_policy_hash(int num_agg_defs, VectorAggDef *agg_defs, int num_grouping_columns,
							GroupingColumn *grouping_columns, VectorAggGroupingType grouping_type)
{
	GroupingPolicyHash *policy = palloc0(sizeof(GroupingPolicyHash));
	policy->funcs = grouping_policy_hash_functions;

	policy->num_grouping_columns = num_grouping_columns;
	policy->grouping_columns = grouping_columns;

	policy->agg_extra_mctx =
		AllocSetContextCreate(CurrentMemoryContext, "agg extra", ALLOCSET_DEFAULT_SIZES);
	policy->num_allocated_per_key_agg_states = TARGET_COMPRESSED_BATCH_SIZE;

	policy->num_agg_defs = num_agg_defs;
	policy->agg_defs = agg_defs;

	policy->per_agg_per_key_states =
		palloc(sizeof(*policy->per_agg_per_key_states) * policy->num_agg_defs);
	for (int i = 0; i < policy->num_agg_defs; i++)
	{
		const VectorAggDef *agg_def = &policy->agg_defs[i];
		policy->per_agg_per_key_states[i] =
			palloc(agg_def->func.state_bytes * policy->num_allocated_per_key_agg_states);
	}

	policy->current_batch_grouping_column_values =
		palloc(sizeof(CompressedColumnValues) * num_grouping_columns);

	switch (grouping_type)
	{
#ifdef TS_USE_UMASH
		case VAGT_HashSerialized:
			policy->hashing = serialized_strategy;
			break;
		case VAGT_HashSingleText:
			policy->hashing = single_text_strategy;
			break;
#endif
		case VAGT_HashSingleFixed8:
			policy->hashing = single_fixed_8_strategy;
			break;
		case VAGT_HashSingleFixed4:
			policy->hashing = single_fixed_4_strategy;
			break;
		case VAGT_HashSingleFixed2:
			policy->hashing = single_fixed_2_strategy;
			break;
		default:
			Ensure(false, "failed to determine the hashing strategy");
			break;
	}

	policy->hashing.key_body_mctx = policy->agg_extra_mctx;

	policy->hashing.init(&policy->hashing, policy);

	return &policy->funcs;
}

static void
gp_hash_reset(GroupingPolicy *obj)
{
	GroupingPolicyHash *policy = (GroupingPolicyHash *) obj;

	MemoryContextReset(policy->agg_extra_mctx);

	policy->returning_results = false;

	policy->hashing.reset(&policy->hashing);

	/*
	 * Have to reset this because it's in the key body context which is also
	 * reset here.
	 */
	policy->tmp_key_storage = NULL;
	policy->num_tmp_key_storage_bytes = 0;

	policy->last_used_key_index = 0;

	policy->stat_input_valid_rows = 0;
	policy->stat_input_total_rows = 0;
	policy->stat_bulk_filtered_rows = 0;
	policy->stat_consecutive_keys = 0;
}

static void
compute_single_aggregate(GroupingPolicyHash *policy, TupleTableSlot *vector_slot, int start_row,
						 int end_row, const VectorAggDef *agg_def, void *agg_states)
{
	const ArrowArray *arg_arrow = NULL;
	const uint64 *arg_validity_bitmap = NULL;
	Datum arg_datum = 0;
	bool arg_isnull = true;
	uint16 total_batch_rows = 0;
	const uint32 *offsets = policy->key_index_for_row;
	MemoryContext agg_extra_mctx = policy->agg_extra_mctx;
	const uint64 *vector_qual_result = vector_slot_get_qual_result(vector_slot, &total_batch_rows);

	/*
	 * We have functions with one argument, and one function with no arguments
	 * (count(*)). Collect the arguments.
	 */
	if (agg_def->input_offset >= 0)
	{
		const AttrNumber attnum = AttrOffsetGetAttrNumber(agg_def->input_offset);
		const CompressedColumnValues *values =
			vector_slot_get_compressed_column_values(vector_slot, attnum);

		Assert(values->decompression_type != DT_Invalid);
		Assert(values->decompression_type != DT_Iterator);

		if (values->arrow != NULL)
		{
			arg_arrow = values->arrow;
			arg_validity_bitmap = values->buffers[0];
		}
		else
		{
			Assert(values->decompression_type == DT_Scalar);
			arg_datum = *values->output_value;
			arg_isnull = *values->output_isnull;
		}
	}

	/*
	 * Compute the unified validity bitmap.
	 */
	const size_t num_words = (total_batch_rows + 63) / 64;
	const uint64 *filter = arrow_combine_validity(num_words,
												  policy->tmp_filter,
												  agg_def->filter_result,
												  vector_qual_result,
												  arg_validity_bitmap);

	/*
	 * Now call the function.
	 */
	if (arg_arrow != NULL)
	{
		/* Arrow argument. */
		agg_def->func.agg_many_vector(agg_states,
									  offsets,
									  filter,
									  start_row,
									  end_row,
									  arg_arrow,
									  agg_extra_mctx);
	}
	else
	{
		/*
		 * Scalar argument, or count(*). The latter has an optimized
		 * implementation.
		 */
		if (agg_def->func.agg_many_scalar != NULL)
		{
			agg_def->func.agg_many_scalar(agg_states,
										  offsets,
										  filter,
										  start_row,
										  end_row,
										  arg_datum,
										  arg_isnull,
										  agg_extra_mctx);
		}
		else
		{
			for (int i = start_row; i < end_row; i++)
			{
				if (!arrow_row_is_valid(filter, i))
				{
					continue;
				}

				void *state = (offsets[i] * agg_def->func.state_bytes + (char *) agg_states);
				agg_def->func.agg_scalar(state, arg_datum, arg_isnull, 1, agg_extra_mctx);
			}
		}
	}
}

static void
add_one_range(GroupingPolicyHash *policy, TupleTableSlot *vector_slot, const int start_row,
			  const int end_row)
{
	const int num_fns = policy->num_agg_defs;
	Assert(start_row < end_row);

	/*
	 * Remember which aggregation states have already existed, and which we
	 * have to initialize. State index zero is invalid.
	 */
	const uint32 last_initialized_key_index = policy->last_used_key_index;
	Assert(last_initialized_key_index <= policy->num_allocated_per_key_agg_states);

	/*
	 * Match rows to aggregation states using a hash table.
	 */
	Assert((size_t) end_row <= policy->num_key_index_for_row);
	policy->hashing.fill_offsets(policy, vector_slot, start_row, end_row);

	/*
	 * Process the aggregate function states. We are processing single aggregate
	 * function for the entire batch to improve the memory locality.
	 */
	const uint64 new_aggstate_rows = policy->num_allocated_per_key_agg_states * 2 + 1;
	for (int agg_index = 0; agg_index < num_fns; agg_index++)
	{
		const VectorAggDef *agg_def = &policy->agg_defs[agg_index];
		/*
		 * If we added new keys, initialize the aggregate function states for
		 * them.
		 */
		if (policy->last_used_key_index > last_initialized_key_index)
		{
			/*
			 * If the aggregate function states don't fit into the existing
			 * storage, reallocate it.
			 */
			if (policy->last_used_key_index >= policy->num_allocated_per_key_agg_states)
			{
				policy->per_agg_per_key_states[agg_index] =
					repalloc(policy->per_agg_per_key_states[agg_index],
							 new_aggstate_rows * agg_def->func.state_bytes);
			}

			void *first_uninitialized_state =
				agg_def->func.state_bytes * (last_initialized_key_index + 1) +
				(char *) policy->per_agg_per_key_states[agg_index];
			agg_def->func.agg_init(first_uninitialized_state,
								   policy->last_used_key_index - last_initialized_key_index);
		}

		/*
		 * Add this batch to the states of this aggregate function.
		 */
		compute_single_aggregate(policy,
								 vector_slot,
								 start_row,
								 end_row,
								 agg_def,
								 policy->per_agg_per_key_states[agg_index]);
	}

	/*
	 * Record the newly allocated number of aggregate function states in case we
	 * had to reallocate.
	 */
	if (policy->last_used_key_index >= policy->num_allocated_per_key_agg_states)
	{
		Assert(new_aggstate_rows > policy->num_allocated_per_key_agg_states);
		policy->num_allocated_per_key_agg_states = new_aggstate_rows;
	}
}

static void
gp_hash_add_batch(GroupingPolicy *gp, TupleTableSlot *vector_slot)
{
	GroupingPolicyHash *policy = (GroupingPolicyHash *) gp;
	uint16 n;
	const uint64 *restrict filter = vector_slot_get_qual_result(vector_slot, &n);

	Assert(!policy->returning_results);

	/*
	 * Initialize the array for storing the aggregate state offsets corresponding
	 * to a given batch row. We don't need the offsets for the previous batch
	 * that are currently stored there, so we don't need to use repalloc.
	 */
	if ((size_t) n > policy->num_key_index_for_row)
	{
		if (policy->key_index_for_row != NULL)
		{
			pfree(policy->key_index_for_row);
		}
		policy->num_key_index_for_row = n;
		policy->key_index_for_row =
			palloc(sizeof(policy->key_index_for_row[0]) * policy->num_key_index_for_row);
	}
	memset(policy->key_index_for_row, 0, n * sizeof(policy->key_index_for_row[0]));

	/*
	 * Allocate the temporary filter array for computing the combined results of
	 * batch filter, aggregate filter and column validity.
	 */
	const size_t num_words = (n + 63) / 64;
	if (num_words > policy->num_tmp_filter_words)
	{
		policy->tmp_filter = palloc(sizeof(*policy->tmp_filter) * (num_words * 2 + 1));
		policy->num_tmp_filter_words = (num_words * 2 + 1);
	}

	/*
	 * Arrange the input compressed columns in the order of grouping columns.
	 */
	for (int i = 0; i < policy->num_grouping_columns; i++)
	{
		const GroupingColumn *def = &policy->grouping_columns[i];

		policy->current_batch_grouping_column_values[i] =
			*vector_slot_get_compressed_column_values(vector_slot,
													  AttrOffsetGetAttrNumber(def->input_offset));
	}

	/*
	 * Call the per-batch initialization function of the hashing strategy.
	 */
	policy->hashing.prepare_for_batch(policy, vector_slot);

	/*
	 * Add the batch rows to aggregate function states.
	 */
<<<<<<< HEAD
	const uint64 *restrict filter = batch_state->vector_qual_result;
=======
>>>>>>> 679c56df
	if (filter == NULL)
	{
		/*
		 * We don't have a filter on this batch, so aggregate it entirely in one
		 * go.
		 */
<<<<<<< HEAD
		add_one_range(policy, batch_state, 0, n);
=======
		add_one_range(policy, vector_slot, 0, n);
>>>>>>> 679c56df
	}
	else
	{
		/*
		 * If we have a filter, skip the rows for which the entire words of the
		 * filter bitmap are zero. This improves performance for highly
		 * selective filters.
		 */
		int statistics_range_row = 0;
		int start_word = 0;
		int end_word = 0;
		int past_the_end_word = (n - 1) / 64 + 1;
		for (;;)
		{
			/*
			 * Skip the bitmap words which are zero.
			 */
			for (start_word = end_word; start_word < past_the_end_word && filter[start_word] == 0;
				 start_word++)
				;

			if (start_word >= past_the_end_word)
			{
				break;
			}

			/*
			 * Collect the consecutive bitmap words which are nonzero.
			 */
			for (end_word = start_word + 1; end_word < past_the_end_word && filter[end_word] != 0;
				 end_word++)
				;

			/*
			 * Now we have the [start, end] range of bitmap words that are
			 * nonzero.
			 *
			 * Determine starting and ending rows, also skipping the starting
			 * and trailing zero bits at the ends of the range.
			 */
			const int start_row = start_word * 64 + pg_rightmost_one_pos64(filter[start_word]);
			Assert(start_row <= n);

			/*
			 * The bits for past-the-end rows must be set to zero, so this
			 * calculation should yield no more than n.
			 */
			Assert(end_word > start_word);
			const int end_row =
				(end_word - 1) * 64 + pg_leftmost_one_pos64(filter[end_word - 1]) + 1;
			Assert(end_row <= n);

			statistics_range_row += end_row - start_row;

<<<<<<< HEAD
			add_one_range(policy, batch_state, start_row, end_row);
		}
		policy->stat_bulk_filtered_rows += batch_state->total_batch_rows - statistics_range_row;
=======
			add_one_range(policy, vector_slot, start_row, end_row);
		}

		policy->stat_bulk_filtered_rows += n - statistics_range_row;
>>>>>>> 679c56df
	}

	policy->stat_input_total_rows += n;
	policy->stat_input_valid_rows += arrow_num_valid(filter, n);
}

static bool
gp_hash_should_emit(GroupingPolicy *gp)
{
	GroupingPolicyHash *policy = (GroupingPolicyHash *) gp;

	if (policy->last_used_key_index > UINT32_MAX - GLOBAL_MAX_ROWS_PER_COMPRESSION)
	{
		/*
		 * The max valid key index is UINT32_MAX, so we have to spill if the next
		 * batch can possibly lead to key index overflow.
		 */
		return true;
	}

	/*
	 * Don't grow the hash table cardinality too much, otherwise we become bound
	 * by memory reads. In general, when this first stage of grouping doesn't
	 * significantly reduce the cardinality, it becomes pure overhead and the
	 * work will be done by the final Postgres aggregation, so we should bail
	 * out early here.
	 */
	return policy->hashing.get_size_bytes(&policy->hashing) > 512 * 1024;
}

static bool
gp_hash_do_emit(GroupingPolicy *gp, TupleTableSlot *aggregated_slot)
{
	GroupingPolicyHash *policy = (GroupingPolicyHash *) gp;

	if (!policy->returning_results)
	{
		policy->returning_results = true;
		policy->last_returned_key = 1;

		const float keys = policy->last_used_key_index;
		if (keys > 0)
		{
			DEBUG_LOG("spill after %ld input, %ld valid, %ld bulk filtered, %ld cons, %.0f keys, "
					  "%f ratio, %ld curctx bytes, %ld aggstate bytes",
					  policy->stat_input_total_rows,
					  policy->stat_input_valid_rows,
					  policy->stat_bulk_filtered_rows,
					  policy->stat_consecutive_keys,
					  keys,
					  policy->stat_input_valid_rows / keys,
					  MemoryContextMemAllocated(CurrentMemoryContext, false),
					  MemoryContextMemAllocated(policy->agg_extra_mctx, false));
		}
	}
	else
	{
		policy->last_returned_key++;
	}

	const uint32 current_key = policy->last_returned_key;
	const uint32 keys_end = policy->last_used_key_index + 1;
	if (current_key >= keys_end)
	{
		policy->returning_results = false;
		return false;
	}

	const int naggs = policy->num_agg_defs;
	for (int i = 0; i < naggs; i++)
	{
		const VectorAggDef *agg_def = &policy->agg_defs[i];
		void *agg_states = policy->per_agg_per_key_states[i];
		void *agg_state = current_key * agg_def->func.state_bytes + (char *) agg_states;
		agg_def->func.agg_emit(agg_state,
							   &aggregated_slot->tts_values[agg_def->output_offset],
							   &aggregated_slot->tts_isnull[agg_def->output_offset]);
	}

	policy->hashing.emit_key(policy, current_key, aggregated_slot);

	DEBUG_PRINT("%p: output key index %d\n", policy, current_key);

	return true;
}

static char *
gp_hash_explain(GroupingPolicy *gp)
{
	GroupingPolicyHash *policy = (GroupingPolicyHash *) gp;
	return psprintf("hashed with %s key", policy->hashing.explain_name);
}

static const GroupingPolicy grouping_policy_hash_functions = {
	.gp_reset = gp_hash_reset,
	.gp_add_batch = gp_hash_add_batch,
	.gp_should_emit = gp_hash_should_emit,
	.gp_do_emit = gp_hash_do_emit,
	.gp_explain = gp_hash_explain,
};<|MERGE_RESOLUTION|>--- conflicted
+++ resolved
@@ -356,21 +356,13 @@
 	/*
 	 * Add the batch rows to aggregate function states.
 	 */
-<<<<<<< HEAD
-	const uint64 *restrict filter = batch_state->vector_qual_result;
-=======
->>>>>>> 679c56df
 	if (filter == NULL)
 	{
 		/*
 		 * We don't have a filter on this batch, so aggregate it entirely in one
 		 * go.
 		 */
-<<<<<<< HEAD
-		add_one_range(policy, batch_state, 0, n);
-=======
 		add_one_range(policy, vector_slot, 0, n);
->>>>>>> 679c56df
 	}
 	else
 	{
@@ -425,16 +417,10 @@
 
 			statistics_range_row += end_row - start_row;
 
-<<<<<<< HEAD
-			add_one_range(policy, batch_state, start_row, end_row);
-		}
-		policy->stat_bulk_filtered_rows += batch_state->total_batch_rows - statistics_range_row;
-=======
 			add_one_range(policy, vector_slot, start_row, end_row);
 		}
 
 		policy->stat_bulk_filtered_rows += n - statistics_range_row;
->>>>>>> 679c56df
 	}
 
 	policy->stat_input_total_rows += n;
