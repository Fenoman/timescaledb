/*
 * This file and its contents are licensed under the Timescale License.
 * Please see the included NOTICE for copyright information and
 * LICENSE-TIMESCALE for a copy of the license.
 */

#pragma once

#include <postgres.h>

#include "nodes/decompress_chunk/compressed_batch.h"
#include <nodes/execnodes.h>

#include "function/functions.h"
#include "grouping_policy.h"

typedef struct VectorAggDef
{
	VectorAggFunctions func;
	int input_offset;
	int output_offset;
	List *filter_clauses;
	uint64 *filter_result;
} VectorAggDef;

typedef struct GroupingColumn
{
	int input_offset;
	int output_offset;

<<<<<<< HEAD
	Oid typid;
=======
>>>>>>> f7e626b7
	int16 value_bytes;
	bool by_value;
} GroupingColumn;

typedef struct VectorAggState
{
	CustomScanState custom;

	int num_agg_defs;
	VectorAggDef *agg_defs;

	int num_grouping_columns;
	GroupingColumn *grouping_columns;

	/*
	 * We can't call the underlying scan after it has ended, or it will be
	 * restarted. This is the behavior of Postgres heap scans. So we have to
	 * track whether it has ended to avoid this.
	 */
	bool input_ended;

	GroupingPolicy *grouping;

	/*
	 * State to compute vector quals for FILTER clauses.
	 */
	CompressedBatchVectorQualState vqual_state;

	/*
	 * Initialization function for vectorized quals depending on slot type.
	 */
	VectorQualState *(*init_vector_quals)(struct VectorAggState *agg_state, VectorAggDef *agg_def,
										  TupleTableSlot *slot);

	/*
	 * Function for getting the next slot from the child node depending on
	 * child node type.
	 */
	TupleTableSlot *(*get_next_slot)(struct VectorAggState *vector_agg_state);
} VectorAggState;

extern Node *vector_agg_state_create(CustomScan *cscan);<|MERGE_RESOLUTION|>--- conflicted
+++ resolved
@@ -28,10 +28,6 @@
 	int input_offset;
 	int output_offset;
 
-<<<<<<< HEAD
-	Oid typid;
-=======
->>>>>>> f7e626b7
 	int16 value_bytes;
 	bool by_value;
 } GroupingColumn;
