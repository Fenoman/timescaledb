--- conflicted
+++ resolved
@@ -75,11 +75,7 @@
 	for (int i = 0; i < policy->num_agg_defs; i++)
 	{
 		VectorAggDef *agg_def = &policy->agg_defs[i];
-<<<<<<< HEAD
-		policy->agg_states[i] = palloc0(agg_def->func.state_bytes);
-=======
 		policy->agg_states[i] = palloc(agg_def->func.state_bytes);
->>>>>>> cd5bdedc
 	}
 
 	policy->output_grouping_values =
@@ -155,10 +151,7 @@
 	const uint64 *filter = arrow_combine_validity(num_words,
 												  policy->tmp_filter,
 												  batch_state->vector_qual_result,
-<<<<<<< HEAD
 												  agg_def->filter_result,
-=======
->>>>>>> cd5bdedc
 												  arg_validity_bitmap);
 
 	/*
@@ -181,17 +174,8 @@
 		 * The batches that are fully filtered out by vectorized quals should
 		 * have been skipped by the caller.
 		 */
-<<<<<<< HEAD
-		// Assert(n > 0);
-
-		if (n > 0)
-		{
-			agg_def->func.agg_scalar(agg_state, arg_datum, arg_isnull, n, agg_extra_mctx);
-		}
-=======
 		Assert(n > 0);
 		agg_def->func.agg_scalar(agg_state, arg_datum, arg_isnull, n, agg_extra_mctx);
->>>>>>> cd5bdedc
 	}
 }
 
@@ -202,11 +186,7 @@
 
 	/*
 	 * Allocate the temporary filter array for computing the combined results of
-<<<<<<< HEAD
 	 * batch filter, aggregate filter and column validity.
-=======
-	 * batch filter and column validity.
->>>>>>> cd5bdedc
 	 */
 	const size_t num_words = (batch_state->total_batch_rows + 63) / 64;
 	if (num_words > policy->num_tmp_filter_words)
