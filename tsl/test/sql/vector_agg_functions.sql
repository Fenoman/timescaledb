-- This file and its contents are licensed under the Timescale License.
-- Please see the included NOTICE for copyright information and
-- LICENSE-TIMESCALE for a copy of the license.

\c :TEST_DBNAME :ROLE_SUPERUSER
-- helper function: float -> pseudorandom float [-0.5..0.5]
CREATE OR REPLACE FUNCTION mix(x anyelement) RETURNS float8 AS $$
    SELECT hashfloat8(x::float8) / pow(2, 32)
$$ LANGUAGE SQL;

\set CHUNKS 2::int
\set CHUNK_ROWS 100000::int
\set GROUPING_CARDINALITY 10::int

create table aggfns(t int, s int,
    cint2 int2, cint4 int4, cint8 int8,
    cfloat4 float4,
    cts timestamp, ctstz timestamptz,
    cdate date);
select create_hypertable('aggfns', 's', chunk_time_interval => :GROUPING_CARDINALITY / :CHUNKS);

create view source as
select s * 10000 + t as t,
    s,
    case when t % 1051 = 0 then null
        else (mix(s + t * 1019) * 32767)::int2 end as cint2,
    (mix(s + t * 1021) * 32767)::int4 as cint4,
    (mix(s + t * 1031) * 32767)::int8 as cint8,
    case when s = 1 and t = 1061 then 'nan'::float4
        when s = 2 and t = 1061 then '+inf'::float4
        when s = 3 and t = 1061 then '-inf'::float4
        else (mix(s + t * 1033) * 100::int)::float4 end as cfloat4,
    '2021-01-01 01:01:01'::timestamp + interval '1 second' * (s * 10000) as cts,
    '2021-01-01 01:01:01'::timestamptz + interval '1 second' * (s * 10000) as ctstz,
    '2021-01-01'::date + interval '1 day' * (s * 10000) as cdate
from
    generate_series(1::int, :CHUNK_ROWS * :CHUNKS / :GROUPING_CARDINALITY) t,
    generate_series(0::int, :GROUPING_CARDINALITY - 1::int) s(s)
;

insert into aggfns select * from source where s = 1;

alter table aggfns set (timescaledb.compress, timescaledb.compress_orderby = 't',
    timescaledb.compress_segmentby = 's');

select count(compress_chunk(x)) from show_chunks('aggfns') x;

alter table aggfns add column ss int default 11;
alter table aggfns add column cfloat8 float8 default '13';
alter table aggfns add column x text default '11';
<<<<<<< HEAD

insert into aggfns
select *, ss::text as x from (
    select *
        , case
            -- null in entire batch
            when s = 2 then null
            -- null for some rows
            when s = 3 and t % 1053 = 0 then null
            -- for some rows same as default
            when s = 4 and t % 1057 = 0 then 11
            -- not null for entire batch
            else s
        end as ss
        , (mix(s + t * 1039) * 100)::float8 as cfloat8
    from source where s != 1
) t
;
select count(compress_chunk(x)) from show_chunks('aggfns') x;
vacuum freeze analyze aggfns;


=======

insert into aggfns
select *, ss::text as x from (
    select *
        , case
            -- null in entire batch
            when s = 2 then null
            -- null for some rows
            when s = 3 and t % 1053 = 0 then null
            -- for some rows same as default
            when s = 4 and t % 1057 = 0 then 11
            -- not null for entire batch
            else s
        end as ss
        , (mix(s + t * 1039) * 100)::float8 as cfloat8
    from source where s != 1
) t
;
select count(compress_chunk(x)) from show_chunks('aggfns') x;
vacuum freeze analyze aggfns;


>>>>>>> 910cbbfc
create table edges(t int, s int, ss int, f1 int);
select create_hypertable('edges', 't', chunk_time_interval => 100000);
alter table edges set (timescaledb.compress, timescaledb.compress_segmentby='s');
insert into edges select
    s * 1000 + f1 as t,
    s,
    s,
    f1
from generate_series(0, 12) s,
    lateral generate_series(0, 60 + s + (s / 5::int) * 64 + (s / 10::int) * 2048) f1
;
insert into edges select 200000 t, 111 s, 111 ss, 1 f1;
select count(compress_chunk(x)) from show_chunks('edges') x;
vacuum freeze analyze edges;

-- We can't vectorize some aggregate functions on platforms withouth int128
-- support. Just relax the test requirements for them. I don't want to disable
-- this test in release builds, and don't want to have the guc in release builds,
-- so we'll assume we have int128 in all release builds.
select case when setting::bool then 'require' else 'allow' end guc_value
from pg_settings where name = 'timescaledb.debug_have_int128'
<<<<<<< HEAD
union select 'require' guc_value
=======
union all select 'require' guc_value
limit 1
>>>>>>> 910cbbfc
\gset

set timescaledb.debug_require_vector_agg = :'guc_value';
---- Uncomment to generate reference. Note that there are minor discrepancies
---- on float4 due to different numeric stability in our and PG implementations.
<<<<<<< HEAD
--set timescaledb.enable_vectorized_aggregation to off; set timescaledb.debug_require_vector_agg = 'forbid';
=======
-- set timescaledb.enable_vectorized_aggregation to off; set timescaledb.debug_require_vector_agg = 'allow';
>>>>>>> 910cbbfc

select
    format('%sselect %s%s(%s) from aggfns%s%s%s;',
            explain,
            grouping || ', ',
            function, variable,
            ' where ' || condition,
            ' group by ' || grouping,
            format(' order by %s(%s), ', function, variable) || grouping || ' limit 10',
            function, variable)
from
    unnest(array[
        'explain (costs off) ',
        null]) explain,
    unnest(array[
        't',
        's',
        'ss',
        'cint2',
        'cint4',
        'cint8',
        'cfloat4',
        'cfloat8',
        'cts',
        'ctstz',
        'cdate',
        '*']) variable,
    unnest(array[
        'min',
        'max',
        'sum',
        'avg',
        'stddev',
        'count']) function,
    unnest(array[
        null,
        'cfloat8 > 0',
        'cfloat8 <= 0',
        'cfloat8 < 1000' /* vectorized qual is true for all rows */,
        'cfloat8 > 1000' /* vectorized qual is false for all rows */,
        'cint2 is null']) with ordinality as condition(condition, n),
    unnest(array[
        null,
        's']) with ordinality as grouping(grouping, n)
where
    true
    and (explain is null /* or condition is null and grouping = 's' */)
    and (variable != '*' or function = 'count')
    and (variable not in ('t', 'cts', 'ctstz', 'cdate') or function in ('min', 'max'))
    -- This is not vectorized yet
    and (variable != 'cint8' or function != 'stddev')
    and (function != 'count' or variable in ('cint2', 's', '*'))
    and (condition is distinct from 'cint2 is null' or variable = 'cint2')
order by explain, condition.n, variable, function, grouping.n
\gexec


<<<<<<< HEAD
-- Test multiple aggregate functions as well.
select count(*), count(cint2), min(cfloat4), cint2 from aggfns group by cint2
order by count(*) desc, cint2 limit 10
;

=======
>>>>>>> 910cbbfc
-- Test edge cases for various batch sizes and the filter matching around batch
-- end.
select count(*) from edges;
select s, count(*) from edges group by 1 order by 1;

select s, count(*), min(f1) from edges where f1 = 63 group by 1 order by 1;
select s, count(*), min(f1) from edges where f1 = 64 group by 1 order by 1;
<<<<<<< HEAD
select s, count(*), min(f1) from edges where f1 = 65 group by 1 order by 1;

select ss, count(*), min(f1) from edges where f1 = 63 group by 1 order by 1;
select ss, count(*), min(f1) from edges where f1 = 64 group by 1 order by 1;
select ss, count(*), min(f1) from edges where f1 = 65 group by 1 order by 1;
=======
select s, count(*), min(f1) from edges where f1 = 65 group by 1 order by 1;
>>>>>>> 910cbbfc
<|MERGE_RESOLUTION|>--- conflicted
+++ resolved
@@ -48,7 +48,6 @@
 alter table aggfns add column ss int default 11;
 alter table aggfns add column cfloat8 float8 default '13';
 alter table aggfns add column x text default '11';
-<<<<<<< HEAD
 
 insert into aggfns
 select *, ss::text as x from (
@@ -71,30 +70,6 @@
 vacuum freeze analyze aggfns;
 
 
-=======
-
-insert into aggfns
-select *, ss::text as x from (
-    select *
-        , case
-            -- null in entire batch
-            when s = 2 then null
-            -- null for some rows
-            when s = 3 and t % 1053 = 0 then null
-            -- for some rows same as default
-            when s = 4 and t % 1057 = 0 then 11
-            -- not null for entire batch
-            else s
-        end as ss
-        , (mix(s + t * 1039) * 100)::float8 as cfloat8
-    from source where s != 1
-) t
-;
-select count(compress_chunk(x)) from show_chunks('aggfns') x;
-vacuum freeze analyze aggfns;
-
-
->>>>>>> 910cbbfc
 create table edges(t int, s int, ss int, f1 int);
 select create_hypertable('edges', 't', chunk_time_interval => 100000);
 alter table edges set (timescaledb.compress, timescaledb.compress_segmentby='s');
@@ -116,22 +91,13 @@
 -- so we'll assume we have int128 in all release builds.
 select case when setting::bool then 'require' else 'allow' end guc_value
 from pg_settings where name = 'timescaledb.debug_have_int128'
-<<<<<<< HEAD
 union select 'require' guc_value
-=======
-union all select 'require' guc_value
-limit 1
->>>>>>> 910cbbfc
 \gset
 
 set timescaledb.debug_require_vector_agg = :'guc_value';
 ---- Uncomment to generate reference. Note that there are minor discrepancies
 ---- on float4 due to different numeric stability in our and PG implementations.
-<<<<<<< HEAD
 --set timescaledb.enable_vectorized_aggregation to off; set timescaledb.debug_require_vector_agg = 'forbid';
-=======
--- set timescaledb.enable_vectorized_aggregation to off; set timescaledb.debug_require_vector_agg = 'allow';
->>>>>>> 910cbbfc
 
 select
     format('%sselect %s%s(%s) from aggfns%s%s%s;',
@@ -189,14 +155,11 @@
 \gexec
 
 
-<<<<<<< HEAD
 -- Test multiple aggregate functions as well.
 select count(*), count(cint2), min(cfloat4), cint2 from aggfns group by cint2
 order by count(*) desc, cint2 limit 10
 ;
 
-=======
->>>>>>> 910cbbfc
 -- Test edge cases for various batch sizes and the filter matching around batch
 -- end.
 select count(*) from edges;
@@ -204,12 +167,8 @@
 
 select s, count(*), min(f1) from edges where f1 = 63 group by 1 order by 1;
 select s, count(*), min(f1) from edges where f1 = 64 group by 1 order by 1;
-<<<<<<< HEAD
 select s, count(*), min(f1) from edges where f1 = 65 group by 1 order by 1;
 
 select ss, count(*), min(f1) from edges where f1 = 63 group by 1 order by 1;
 select ss, count(*), min(f1) from edges where f1 = 64 group by 1 order by 1;
-select ss, count(*), min(f1) from edges where f1 = 65 group by 1 order by 1;
-=======
-select s, count(*), min(f1) from edges where f1 = 65 group by 1 order by 1;
->>>>>>> 910cbbfc
+select ss, count(*), min(f1) from edges where f1 = 65 group by 1 order by 1;